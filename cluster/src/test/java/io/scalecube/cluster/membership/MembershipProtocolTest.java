package io.scalecube.cluster.membership;

import static org.junit.jupiter.api.Assertions.assertEquals;
import static org.junit.jupiter.api.Assertions.assertTrue;

import io.scalecube.cluster.BaseTest;
import io.scalecube.cluster.ClusterConfig;
import io.scalecube.cluster.ClusterMath;
import io.scalecube.cluster.Member;
import io.scalecube.cluster.fdetector.FailureDetectorImpl;
import io.scalecube.cluster.gossip.GossipProtocolImpl;
import io.scalecube.cluster.metadata.MetadataStoreImpl;
import io.scalecube.transport.Address;
import io.scalecube.transport.Transport;
import java.net.InetAddress;
import java.net.UnknownHostException;
import java.time.Duration;
import java.util.Arrays;
import java.util.Collections;
import java.util.List;
import java.util.UUID;
import java.util.concurrent.TimeUnit;
import java.util.stream.Collectors;
import org.junit.jupiter.api.AfterEach;
import org.junit.jupiter.api.BeforeEach;
import org.junit.jupiter.api.Test;
import org.junit.jupiter.api.TestInfo;
import reactor.core.Exceptions;
import reactor.core.publisher.DirectProcessor;
import reactor.core.publisher.FluxSink;
import reactor.core.scheduler.Scheduler;
import reactor.core.scheduler.Schedulers;

public class MembershipProtocolTest extends BaseTest {

  public static final Duration TIMEOUT = Duration.ofSeconds(10);
<<<<<<< HEAD

  public static final int TEST_SYNC_INTERVAL = 500;
  public static final int TEST_SYNC_TIMEOUT = 100;
  public static final int TEST_SUSPICION_MULT = 3;
  private static final int TEST_PING_INTERVAL = 200;

=======
  public static final int TEST_SYNC_INTERVAL = 500;
  public static final int TEST_SYNC_TIMEOUT = 100;
  private static final int TEST_PING_INTERVAL = 200;
>>>>>>> 3ad7fe3b
  private Scheduler scheduler;

  @BeforeEach
  void setUp(TestInfo testInfo) {
    scheduler = Schedulers.newSingle(testInfo.getDisplayName().replaceAll(" ", "_"), true);
  }

  @AfterEach
  void tearDown() {
    if (scheduler != null) {
      scheduler.dispose();
    }
  }

  @Test
  public void testInitialPhaseOk() {
    Transport a = Transport.bindAwait(true);
    Transport b = Transport.bindAwait(true);
    Transport c = Transport.bindAwait(true);
    List<Address> members = Arrays.asList(a.address(), b.address(), c.address());

    MembershipProtocolImpl cmA = createMembership(a, members);
    MembershipProtocolImpl cmB = createMembership(b, members);
    MembershipProtocolImpl cmC = createMembership(c, members);

    try {
      awaitSeconds(1);

      assertTrusted(cmA, a.address(), b.address(), c.address());
      assertNoSuspected(cmA);
      assertTrusted(cmB, a.address(), b.address(), c.address());
      assertNoSuspected(cmB);
      assertTrusted(cmC, a.address(), b.address(), c.address());
      assertNoSuspected(cmC);
    } finally {
      stopAll(cmA, cmB, cmC);
    }
  }

  @Test
  public void testNetworkPartitionThenRecovery() {
    Transport a = Transport.bindAwait(true);
    Transport b = Transport.bindAwait(true);
    Transport c = Transport.bindAwait(true);
    List<Address> members = Arrays.asList(a.address(), b.address(), c.address());

    MembershipProtocolImpl cmA = createMembership(a, members);
    MembershipProtocolImpl cmB = createMembership(b, members);
    MembershipProtocolImpl cmC = createMembership(c, members);

    awaitSeconds(3);

    // Block traffic
    a.networkEmulator().block(members);
    b.networkEmulator().block(members);
    c.networkEmulator().block(members);

    try {

      long suspicionTimeoutSec =
<<<<<<< HEAD
          ClusterMath.suspicionTimeout(TEST_SUSPICION_MULT, 3, TEST_PING_INTERVAL) / 1000;
=======
          ClusterMath.suspicionTimeout(ClusterConfig.DEFAULT_SUSPICION_MULT, 3, TEST_PING_INTERVAL) / 1000;
>>>>>>> 3ad7fe3b
      awaitSeconds(suspicionTimeoutSec + 2);

      assertTrusted(cmA, a.address());
      assertNoSuspected(cmA);
      assertTrusted(cmB, b.address());
      assertNoSuspected(cmB);
      assertTrusted(cmC, c.address());
      assertNoSuspected(cmC);

      a.networkEmulator().unblockAll();
      b.networkEmulator().unblockAll();
      c.networkEmulator().unblockAll();

      awaitSeconds(TEST_SYNC_INTERVAL * 2 / 1000);

      assertTrusted(cmA, a.address(), b.address(), c.address());
      assertNoSuspected(cmA);
      assertTrusted(cmB, a.address(), b.address(), c.address());
      assertNoSuspected(cmB);
      assertTrusted(cmC, a.address(), b.address(), c.address());
      assertNoSuspected(cmC);
    } finally {
      stopAll(cmA, cmB, cmC);
    }
  }

  @Test
  public void testMemberLostNetworkThenRecover() {
    Transport a = Transport.bindAwait(true);
    Transport b = Transport.bindAwait(true);
    Transport c = Transport.bindAwait(true);
    List<Address> members = Arrays.asList(a.address(), b.address(), c.address());

    MembershipProtocolImpl cmA = createMembership(a, members);
    MembershipProtocolImpl cmB = createMembership(b, members);
    MembershipProtocolImpl cmC = createMembership(c, members);

    try {
      awaitSeconds(1);

      // Check all trusted
      assertTrusted(cmA, a.address(), b.address(), c.address());
      assertNoSuspected(cmA);
      assertTrusted(cmB, a.address(), b.address(), c.address());
      assertNoSuspected(cmB);
      assertTrusted(cmC, a.address(), b.address(), c.address());
      assertNoSuspected(cmC);

      // Node b lost network
      b.networkEmulator().block(Arrays.asList(a.address(), c.address()));
      a.networkEmulator().block(b.address());
      c.networkEmulator().block(b.address());

      awaitSeconds(1);

      // Check partition: {b}, {a, c}
      assertTrusted(cmA, a.address(), c.address());
      assertSuspected(cmA, b.address());
      assertTrusted(cmB, b.address());
      assertSuspected(cmB, a.address(), c.address());
      assertTrusted(cmC, a.address(), c.address());
      assertSuspected(cmC, b.address());

      // Node b recover network
      a.networkEmulator().unblockAll();
      b.networkEmulator().unblockAll();
      c.networkEmulator().unblockAll();

      awaitSeconds(1);

      // Check all trusted again
      assertTrusted(cmA, a.address(), b.address(), c.address());
      assertNoSuspected(cmA);
      assertTrusted(cmB, a.address(), b.address(), c.address());
      assertNoSuspected(cmB);
      assertTrusted(cmC, a.address(), b.address(), c.address());
      assertNoSuspected(cmC);
    } finally {
      stopAll(cmA, cmB, cmC);
    }
  }

  @Test
  public void testDoublePartitionThenRecover() {
    Transport a = Transport.bindAwait(true);
    Transport b = Transport.bindAwait(true);
    Transport c = Transport.bindAwait(true);
    List<Address> members = Arrays.asList(a.address(), b.address(), c.address());

    MembershipProtocolImpl cmA = createMembership(a, members);
    MembershipProtocolImpl cmB = createMembership(b, members);
    MembershipProtocolImpl cmC = createMembership(c, members);

    try {
      awaitSeconds(1);

      // Check all trusted
      assertTrusted(cmA, a.address(), b.address(), c.address());
      assertNoSuspected(cmA);
      assertTrusted(cmB, a.address(), b.address(), c.address());
      assertNoSuspected(cmB);
      assertTrusted(cmC, a.address(), b.address(), c.address());
      assertNoSuspected(cmC);

      // Node b lost network
      b.networkEmulator().block(Arrays.asList(a.address(), c.address()));
      a.networkEmulator().block(b.address());
      c.networkEmulator().block(b.address());

      awaitSeconds(1);

      // Check partition: {b}, {a, c}
      assertTrusted(cmA, a.address(), c.address());
      assertSuspected(cmA, b.address());
      assertTrusted(cmB, b.address());
      assertSuspected(cmB, a.address(), c.address());
      assertTrusted(cmC, a.address(), c.address());
      assertSuspected(cmC, b.address());

      // Node a and c lost network
      a.networkEmulator().block(c.address());
      c.networkEmulator().block(a.address());

      awaitSeconds(1);

      // Check partition: {a}, {b}, {c}
      assertTrusted(cmA, a.address());
      assertSuspected(cmA, b.address(), c.address());
      assertTrusted(cmB, b.address());
      assertSuspected(cmB, a.address(), c.address());
      assertTrusted(cmC, c.address());
      assertSuspected(cmC, b.address(), a.address());

      // Recover network
      a.networkEmulator().unblockAll();
      b.networkEmulator().unblockAll();
      c.networkEmulator().unblockAll();

      awaitSeconds(1);

      // Check all trusted again
      assertTrusted(cmA, a.address(), b.address(), c.address());
      assertNoSuspected(cmA);
      assertTrusted(cmB, a.address(), b.address(), c.address());
      assertNoSuspected(cmB);
      assertTrusted(cmC, a.address(), b.address(), c.address());
      assertNoSuspected(cmC);
    } finally {
      stopAll(cmA, cmB, cmC);
    }
  }

  @Test
  public void testNetworkDisabledThenRecovered() {
    Transport a = Transport.bindAwait(true);
    Transport b = Transport.bindAwait(true);
    Transport c = Transport.bindAwait(true);
    List<Address> members = Arrays.asList(a.address(), b.address(), c.address());

    MembershipProtocolImpl cmA = createMembership(a, members);
    MembershipProtocolImpl cmB = createMembership(b, members);
    MembershipProtocolImpl cmC = createMembership(c, members);

    try {
      awaitSeconds(1);

      assertTrusted(cmA, a.address(), b.address(), c.address());
      assertNoSuspected(cmA);
      assertTrusted(cmB, a.address(), b.address(), c.address());
      assertNoSuspected(cmB);
      assertTrusted(cmC, a.address(), b.address(), c.address());
      assertNoSuspected(cmC);

      a.networkEmulator().block(members);
      b.networkEmulator().block(members);
      c.networkEmulator().block(members);

      awaitSeconds(1);

      assertTrusted(cmA, a.address());
      assertSuspected(cmA, b.address(), c.address());

      assertTrusted(cmB, b.address());
      assertSuspected(cmB, a.address(), c.address());

      assertTrusted(cmC, c.address());
      assertSuspected(cmC, a.address(), b.address());

      a.networkEmulator().unblockAll();
      b.networkEmulator().unblockAll();
      c.networkEmulator().unblockAll();

      awaitSeconds(1);

      assertTrusted(cmA, a.address(), b.address(), c.address());
      assertNoSuspected(cmA);

      assertTrusted(cmB, a.address(), b.address(), c.address());
      assertNoSuspected(cmB);

      assertTrusted(cmC, a.address(), b.address(), c.address());
      assertNoSuspected(cmC);
    } finally {
      stopAll(cmA, cmB, cmC);
    }
  }

  @Test
  public void testLongNetworkPartitionNoRecovery() {
    Transport a = Transport.bindAwait(true);
    Transport b = Transport.bindAwait(true);
    Transport c = Transport.bindAwait(true);
    Transport d = Transport.bindAwait(true);
    List<Address> members = Arrays.asList(a.address(), b.address(), c.address(), d.address());

    MembershipProtocolImpl cmA = createMembership(a, members);
    MembershipProtocolImpl cmB = createMembership(b, members);
    MembershipProtocolImpl cmC = createMembership(c, members);
    MembershipProtocolImpl cmD = createMembership(d, members);

    try {
      awaitSeconds(1);

      assertTrusted(cmA, a.address(), b.address(), c.address(), d.address());
      assertTrusted(cmB, a.address(), b.address(), c.address(), d.address());
      assertTrusted(cmC, a.address(), b.address(), c.address(), d.address());
      assertTrusted(cmD, a.address(), b.address(), c.address(), d.address());

      a.networkEmulator().block(Arrays.asList(c.address(), d.address()));
      b.networkEmulator().block(Arrays.asList(c.address(), d.address()));

      c.networkEmulator().block(Arrays.asList(a.address(), b.address()));
      d.networkEmulator().block(Arrays.asList(a.address(), b.address()));

      awaitSeconds(2);

      assertTrusted(cmA, a.address(), b.address());
      assertSuspected(cmA, c.address(), d.address());
      assertTrusted(cmB, a.address(), b.address());
      assertSuspected(cmB, c.address(), d.address());
      assertTrusted(cmC, c.address(), d.address());
      assertSuspected(cmC, a.address(), b.address());
      assertTrusted(cmD, c.address(), d.address());
      assertSuspected(cmD, a.address(), b.address());

      long suspicionTimeoutSec =
          ClusterMath.suspicionTimeout(ClusterConfig.DEFAULT_SUSPICION_MULT, 4, TEST_PING_INTERVAL)
              / 1000;
      awaitSeconds(suspicionTimeoutSec + 1); // > max suspect time

      assertTrusted(cmA, a.address(), b.address());
      assertNoSuspected(cmA);
      assertTrusted(cmB, a.address(), b.address());
      assertNoSuspected(cmB);
      assertTrusted(cmC, c.address(), d.address());
      assertNoSuspected(cmC);
      assertTrusted(cmD, c.address(), d.address());
      assertNoSuspected(cmD);
    } finally {
      stopAll(cmA, cmB, cmC, cmD);
    }
  }

  @Test
  public void testRestartFailedMembers() {
    Transport a = Transport.bindAwait(true);
    Transport b = Transport.bindAwait(true);
    Transport c = Transport.bindAwait(true);
    Transport d = Transport.bindAwait(true);
    List<Address> members = Arrays.asList(a.address(), b.address(), c.address(), d.address());

    MembershipProtocolImpl cmA = createMembership(a, members);
    MembershipProtocolImpl cmB = createMembership(b, members);
    MembershipProtocolImpl cmC = createMembership(c, members);
    MembershipProtocolImpl cmD = createMembership(d, members);

    MembershipProtocolImpl cmRestartedC = null;
    MembershipProtocolImpl cmRestartedD = null;

    try {
      awaitSeconds(1);

      assertTrusted(cmA, a.address(), b.address(), c.address(), d.address());
      assertTrusted(cmB, a.address(), b.address(), c.address(), d.address());
      assertTrusted(cmC, a.address(), b.address(), c.address(), d.address());
      assertTrusted(cmD, a.address(), b.address(), c.address(), d.address());

      stop(cmC);
      stop(cmD);

      awaitSeconds(1);

      assertTrusted(cmA, a.address(), b.address());
      assertSuspected(cmA, c.address(), d.address());
      assertTrusted(cmB, a.address(), b.address());
      assertSuspected(cmB, c.address(), d.address());

      long suspicionTimeoutSec =
          ClusterMath.suspicionTimeout(ClusterConfig.DEFAULT_SUSPICION_MULT, 4, TEST_PING_INTERVAL)
              / 1000;
      awaitSeconds(suspicionTimeoutSec + 1); // > max suspect time

      assertTrusted(cmA, a.address(), b.address());
      assertNoSuspected(cmA);
      assertTrusted(cmB, a.address(), b.address());
      assertNoSuspected(cmB);

      c = Transport.bindAwait(true);
      d = Transport.bindAwait(true);
      cmRestartedC = createMembership(c, Arrays.asList(a.address(), b.address()));
      cmRestartedD = createMembership(d, Arrays.asList(a.address(), b.address()));

      awaitSeconds(1);

      assertTrusted(cmRestartedC, a.address(), b.address(), c.address(), d.address());
      assertNoSuspected(cmRestartedC);
      assertTrusted(cmRestartedD, a.address(), b.address(), c.address(), d.address());
      assertNoSuspected(cmRestartedD);
      assertTrusted(cmA, a.address(), b.address(), c.address(), d.address());
      assertNoSuspected(cmA);
      assertTrusted(cmB, a.address(), b.address(), c.address(), d.address());
      assertNoSuspected(cmB);
    } finally {
      stopAll(cmA, cmB, cmRestartedC, cmRestartedD);
    }
  }

  @Test
  public void testLimitedSeedMembers() {
    Transport a = Transport.bindAwait(true);
    Transport b = Transport.bindAwait(true);
    Transport c = Transport.bindAwait(true);
    Transport d = Transport.bindAwait(true);
    Transport e = Transport.bindAwait(true);

    MembershipProtocolImpl cmA = createMembership(a, Collections.emptyList());
    MembershipProtocolImpl cmB = createMembership(b, Collections.singletonList(a.address()));
    MembershipProtocolImpl cmC = createMembership(c, Collections.singletonList(a.address()));
    MembershipProtocolImpl cmD = createMembership(d, Collections.singletonList(b.address()));
    MembershipProtocolImpl cmE = createMembership(e, Collections.singletonList(b.address()));

    try {
      awaitSeconds(3);

      assertTrusted(cmA, a.address(), b.address(), c.address(), d.address(), e.address());
      assertNoSuspected(cmA);
      assertTrusted(cmB, a.address(), b.address(), c.address(), d.address(), e.address());
      assertNoSuspected(cmB);
      assertTrusted(cmC, a.address(), b.address(), c.address(), d.address(), e.address());
      assertNoSuspected(cmC);
      assertTrusted(cmD, a.address(), b.address(), c.address(), d.address(), e.address());
      assertNoSuspected(cmD);
      assertTrusted(cmE, a.address(), b.address(), c.address(), d.address(), e.address());
      assertNoSuspected(cmE);
    } finally {
      stopAll(cmA, cmB, cmC, cmD, cmE);
    }
  }

  @Test
  public void testOverrideMemberAddress() throws UnknownHostException {
    String localAddress = InetAddress.getLocalHost().getHostName();

    Transport a = Transport.bindAwait(true);
    Transport b = Transport.bindAwait(true);
    Transport c = Transport.bindAwait(true);
    Transport d = Transport.bindAwait(true);
    Transport e = Transport.bindAwait(true);

    MembershipProtocolImpl cmA =
        createMembership(a, testConfig(Collections.emptyList()).memberHost(localAddress).build());
    MembershipProtocolImpl cmB =
        createMembership(
            b, testConfig(Collections.singletonList(a.address())).memberHost(localAddress).build());
    MembershipProtocolImpl cmC =
        createMembership(
            c, testConfig(Collections.singletonList(a.address())).memberHost(localAddress).build());
    MembershipProtocolImpl cmD =
        createMembership(
            d, testConfig(Collections.singletonList(b.address())).memberHost(localAddress).build());
    MembershipProtocolImpl cmE =
        createMembership(
            e, testConfig(Collections.singletonList(b.address())).memberHost(localAddress).build());

    try {
      awaitSeconds(3);

      assertTrusted(
          cmA,
          cmA.member().address(),
          cmB.member().address(),
          cmC.member().address(),
          cmD.member().address(),
          cmE.member().address());
      assertNoSuspected(cmA);
      assertTrusted(
          cmB,
          cmA.member().address(),
          cmB.member().address(),
          cmC.member().address(),
          cmD.member().address(),
          cmE.member().address());
      assertNoSuspected(cmB);
      assertTrusted(
          cmC,
          cmA.member().address(),
          cmB.member().address(),
          cmC.member().address(),
          cmD.member().address(),
          cmE.member().address());
      assertNoSuspected(cmC);
      assertTrusted(
          cmD,
          cmA.member().address(),
          cmB.member().address(),
          cmC.member().address(),
          cmD.member().address(),
          cmE.member().address());
      assertNoSuspected(cmD);
      assertTrusted(
          cmE,
          cmA.member().address(),
          cmB.member().address(),
          cmC.member().address(),
          cmD.member().address(),
          cmE.member().address());
      assertNoSuspected(cmE);
    } finally {
      stopAll(cmA, cmB, cmC, cmD, cmE);
    }
  }

  private void awaitSeconds(long seconds) {
    try {
      TimeUnit.SECONDS.sleep(seconds);
    } catch (InterruptedException e) {
      throw Exceptions.propagate(e);
    }
  }

  private ClusterConfig.Builder testConfig(List<Address> seedAddresses) {
    // Create faster config for local testing
    return ClusterConfig.builder()
        .seedMembers(seedAddresses)
        .syncInterval(TEST_SYNC_INTERVAL)
        .syncTimeout(TEST_SYNC_TIMEOUT)
<<<<<<< HEAD
        .suspicionMult(TEST_SUSPICION_MULT)
=======
>>>>>>> 3ad7fe3b
        .pingInterval(TEST_PING_INTERVAL)
        .pingTimeout(100)
        .metadataTimeout(100);
  }

  private MembershipProtocolImpl createMembership(
      Transport transport, List<Address> seedAddresses) {
    return createMembership(transport, testConfig(seedAddresses).build());
  }

  private MembershipProtocolImpl createMembership(Transport transport, ClusterConfig config) {
    Member localMember = new Member(UUID.randomUUID().toString(), transport.address());

    DirectProcessor<MembershipEvent> membershipProcessor = DirectProcessor.create();
    FluxSink<MembershipEvent> membershipSink = membershipProcessor.sink();

    FailureDetectorImpl failureDetector =
        new FailureDetectorImpl(localMember, transport, membershipProcessor, config, scheduler);

    GossipProtocolImpl gossipProtocol =
        new GossipProtocolImpl(localMember, transport, membershipProcessor, config, scheduler);

    MetadataStoreImpl metadataStore =
        new MetadataStoreImpl(localMember, transport, Collections.emptyMap(), config, scheduler);

    MembershipProtocolImpl membership =
        new MembershipProtocolImpl(
            localMember,
            transport,
            failureDetector,
            gossipProtocol,
            metadataStore,
            config,
            scheduler);

    membership.listen().subscribe(membershipSink::next);

    try {
      failureDetector.start();
      gossipProtocol.start();
      metadataStore.start();
      membership.start().block(TIMEOUT);
    } catch (Exception ex) {
      throw Exceptions.propagate(ex);
    }

    return membership;
  }

  private void stopAll(MembershipProtocolImpl... memberships) {
    for (MembershipProtocolImpl membership : memberships) {
      if (membership != null) {
        stop(membership);
      }
    }
  }

  private void stop(MembershipProtocolImpl membership) {
    membership.stop();
    membership.getMetadataStore().stop();
    membership.getGossipProtocol().stop();
    membership.getFailureDetector().stop();
    try {
      membership.getTransport().stop().block(Duration.ofSeconds(1));
    } catch (Exception ignore) {
      // ignore
    }
  }

  private void assertTrusted(MembershipProtocolImpl membership, Address... expected) {
    List<Address> actual = getAddressesWithStatus(membership, MemberStatus.ALIVE);
    assertEquals(
        expected.length,
        actual.size(),
        "Expected "
            + expected.length
            + " trusted members "
            + Arrays.toString(expected)
            + ", but actual: "
            + actual);
    for (Address member : expected) {
      assertTrue(
          actual.contains(member), "Expected to trust " + member + ", but actual: " + actual);
    }
  }

  private void assertSuspected(MembershipProtocolImpl membership, Address... expected) {
    List<Address> actual = getAddressesWithStatus(membership, MemberStatus.SUSPECT);
    assertEquals(
        expected.length,
        actual.size(),
        "Expected "
            + expected.length
            + " suspect members "
            + Arrays.toString(expected)
            + ", but actual: "
            + actual);
    for (Address member : expected) {
      assertTrue(
          actual.contains(member), "Expected to suspect " + member + ", but actual: " + actual);
    }
  }

  private void assertNoSuspected(MembershipProtocolImpl membership) {
    List<Address> actual = getAddressesWithStatus(membership, MemberStatus.SUSPECT);
    assertEquals(0, actual.size(), "Expected no suspected, but actual: " + actual);
  }

  private List<Address> getAddressesWithStatus(
      MembershipProtocolImpl membership, MemberStatus status) {
    return membership
        .getMembershipRecords()
        .stream()
        .filter(member -> member.status() == status)
        .map(MembershipRecord::address)
        .collect(Collectors.toList());
  }
}<|MERGE_RESOLUTION|>--- conflicted
+++ resolved
@@ -34,18 +34,11 @@
 public class MembershipProtocolTest extends BaseTest {
 
   public static final Duration TIMEOUT = Duration.ofSeconds(10);
-<<<<<<< HEAD
-
-  public static final int TEST_SYNC_INTERVAL = 500;
-  public static final int TEST_SYNC_TIMEOUT = 100;
-  public static final int TEST_SUSPICION_MULT = 3;
-  private static final int TEST_PING_INTERVAL = 200;
-
-=======
+
   public static final int TEST_SYNC_INTERVAL = 500;
   public static final int TEST_SYNC_TIMEOUT = 100;
   private static final int TEST_PING_INTERVAL = 200;
->>>>>>> 3ad7fe3b
+
   private Scheduler scheduler;
 
   @BeforeEach
@@ -106,11 +99,7 @@
     try {
 
       long suspicionTimeoutSec =
-<<<<<<< HEAD
-          ClusterMath.suspicionTimeout(TEST_SUSPICION_MULT, 3, TEST_PING_INTERVAL) / 1000;
-=======
           ClusterMath.suspicionTimeout(ClusterConfig.DEFAULT_SUSPICION_MULT, 3, TEST_PING_INTERVAL) / 1000;
->>>>>>> 3ad7fe3b
       awaitSeconds(suspicionTimeoutSec + 2);
 
       assertTrusted(cmA, a.address());
@@ -557,10 +546,6 @@
         .seedMembers(seedAddresses)
         .syncInterval(TEST_SYNC_INTERVAL)
         .syncTimeout(TEST_SYNC_TIMEOUT)
-<<<<<<< HEAD
-        .suspicionMult(TEST_SUSPICION_MULT)
-=======
->>>>>>> 3ad7fe3b
         .pingInterval(TEST_PING_INTERVAL)
         .pingTimeout(100)
         .metadataTimeout(100);
